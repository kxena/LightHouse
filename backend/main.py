--- conflicted
+++ resolved
@@ -7,11 +7,8 @@
 from pathlib import Path
 import json
 from typing import List, Dict, Any, Optional
-<<<<<<< HEAD
-=======
 from datetime import datetime
 import os
->>>>>>> f4c6c006
 
 app = FastAPI()
 
@@ -43,34 +40,6 @@
 # /results: convert pipeline JSONL results file to JSON file for frontend to retrieve
 @app.get("/results")
 async def get_results():
-    # try:
-    #     # Define input and output paths
-    #     input_file = Path(__file__).parent / 'pipeline_output' / '04_final_results.jsonl'
-    #     output_file = Path(__file__).parent / 'final_results.json'
-    #     if not input_file.exists():
-    #         raise HTTPException(
-    #             status_code=404,
-    #             detail="Results file not found. Please run the pipeline first."
-    #         )
-    #     # Convert JSONL to JSON array
-    #     results = []
-    #     with open(input_file, 'r') as f:
-    #         for line in f:
-    #             try:
-    #                 tweet = json.loads(line)
-    #                 results.append(tweet)
-    #             except json.JSONDecodeError:
-    #                 continue
-    #     # Write to JSON file
-    #     with open(output_file, 'w') as f:
-    #         json.dump({"tweets": results}, f, indent=2)
-    #     # Return the same data to the API caller
-    #     return {"tweets": results}
-    # except Exception as e:
-    #     raise HTTPException(
-    #         status_code=500,
-    #         detail=f"Error processing results: {str(e)}"
-    #     )
     try:
         # Define input and output paths
         input_file = Path(__file__).parent / 'pipeline_output' / '04_final_results.jsonl'
@@ -94,7 +63,6 @@
                 except json.JSONDecodeError:
                     continue
 
-
         response_data = {
             "metadata": {
                 "generated_at": datetime.now().isoformat(),  # When this API call was made
@@ -143,8 +111,7 @@
             detail=f"Error accessing file: {str(e)}"
         )
 
-<<<<<<< HEAD
-# Incident Management Endpoints
+# INCIDENT ENDPOINTS
 
 def load_incidents() -> Dict[str, Any]:
     """Load incidents from incidents.json file"""
@@ -164,39 +131,12 @@
     with open(incidents_file, 'r', encoding='utf-8') as f:
         return json.load(f)
 
-
 @app.get("/incidents")
 async def get_all_incidents() -> List[Dict[str, Any]]:
     """
     Get all incidents created from tweets where both ML and LLM classifications are true.
     Returns incidents in format compatible with frontend IncidentResponse interface.
     """
-=======
-# INCIDENT ENDPOINTS
-
-# Load incidents from incidents.json
-def load_incidents() -> Dict[str, Any]:
-    incidents_file = Path(__file__).parent / 'incidents.json'
-    
-    if not incidents_file.exists():
-        # Try to generate incidents if they don't exist
-        try:
-            from process_incidents import process_final_results
-            process_final_results()
-        except Exception as e:
-            raise HTTPException(
-                status_code=404,
-                detail=f"Incidents file not found and could not be generated: {str(e)}"
-            )
-    
-    with open(incidents_file, 'r', encoding='utf-8') as f:
-        return json.load(f)
-
-# Get all incidents created from tweets where both ML and LLM classifications are true.
-# Returns incidents in format compatible with frontend IncidentResponse interface.
-@app.get("/incidents")
-async def get_all_incidents() -> List[Dict[str, Any]]:
->>>>>>> f4c6c006
     try:
         data = load_incidents()
         return data.get('incidents', [])
@@ -205,17 +145,10 @@
             status_code=500,
             detail=f"Error loading incidents: {str(e)}"
         )
-
-<<<<<<< HEAD
 
 @app.get("/incidents/{incident_id}")
 async def get_incident(incident_id: str) -> Dict[str, Any]:
     """Get a specific incident by ID"""
-=======
-# Get a specific incident by ID
-@app.get("/incidents/{incident_id}")
-async def get_incident(incident_id: str) -> Dict[str, Any]:
->>>>>>> f4c6c006
     try:
         data = load_incidents()
         incidents = data.get('incidents', [])
@@ -237,16 +170,9 @@
             detail=f"Error loading incident: {str(e)}"
         )
 
-<<<<<<< HEAD
-
 @app.get("/incidents/stats/summary")
 async def get_incidents_summary() -> Dict[str, Any]:
     """Get summary statistics about incidents"""
-=======
-# Get summary statistics about incidents
-@app.get("/incidents/stats/summary")
-async def get_incidents_summary() -> Dict[str, Any]:
->>>>>>> f4c6c006
     try:
         data = load_incidents()
         incidents = data.get('incidents', [])
@@ -283,12 +209,6 @@
             detail=f"Error generating summary: {str(e)}"
         )
 
-<<<<<<< HEAD
-
-=======
-# Regenerate incidents from final_results.json.
-# Useful after running the pipeline with new tweet data.
->>>>>>> f4c6c006
 @app.post("/incidents/regenerate")
 async def regenerate_incidents() -> Dict[str, Any]:
     """
