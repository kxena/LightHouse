--- conflicted
+++ resolved
@@ -29,13 +29,6 @@
             </SignedOut>
 
             <SignedIn>
-<<<<<<< HEAD
-              <div className="flex flex-col items-center gap-4">
-                <h1 className="text-3xl font-bold text-gray-800">
-                  Welcome to LightHouse 🎉
-                </h1>
-                <UserButton afterSignOutUrl="/sign-in" />
-=======
               <div className="flex flex-col items-center gap-8 p-8 bg-white rounded-2xl shadow-2xl max-w-md w-full mx-4">
                 <div className="flex flex-col items-center gap-4">
                   <div className="text-6xl">🏠</div>
@@ -62,7 +55,6 @@
                     Log Out
                   </button>
                 </div>
->>>>>>> 1b6c5785
               </div>
             </SignedIn>
           </div>
@@ -71,38 +63,9 @@
 
       <Route path="/sign-in/*" element={<SignInPage />} />
       <Route path="/sign-up/*" element={<SignUpPage />} />
-<<<<<<< HEAD
-      <Route
-        path="/incident/:id"
-        element={
-          <>
-            <SignedIn>
-              <IncidentReport />
-            </SignedIn>
-            <SignedOut>
-              <Navigate to="/sign-in" replace />
-            </SignedOut>
-          </>
-        }
-      />
-      <Route
-        path="/dashboard"
-        element={
-          <>
-            <SignedIn>
-              <Dashboard />
-            </SignedIn>
-            <SignedOut>
-              <Navigate to="/sign-in" replace />
-            </SignedOut>
-          </>
-        }
-      />
-=======
       <Route path="/incident/:id" element={<IncidentReport />} />
       <Route path="/dashboard" element={<Dashboard />} />
       <Route path="/profile" element={<Profile />} />
->>>>>>> 1b6c5785
       <Route path="*" element={<Navigate to="/" replace />} />
     </Routes>
   );
