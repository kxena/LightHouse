<<<<<<< HEAD
import { Routes, Route, Navigate, useNavigate } from "react-router-dom";
import { SignedIn, SignedOut, useClerk } from "@clerk/clerk-react";
import { Moon, Sun } from "lucide-react";
=======
import { Routes, Route, Navigate } from "react-router-dom";
>>>>>>> b0392089
import SignInPage from "./components/SignIn";
import SignUpPage from "./components/SignUp";
import IncidentReport from "./components/IncidentReport";
import Dashboard from "./components/Dashboard";
import ErrorBoundary from "./components/ErrorBoundary";
import Profile from "./components/Profile";
<<<<<<< HEAD
import { useDarkMode } from "./hooks/useDarkMode";

export default function App() {
  const navigate = useNavigate();
  const { signOut } = useClerk();
  const { isDarkMode, toggleDarkMode } = useDarkMode();

  const handleSignOut = async () => {
    await signOut();
    navigate("/sign-in");
  };

  return (
    <ErrorBoundary>
      <Routes>
        <Route
          path="/"
          element={
            <div className="flex flex-col items-center justify-center min-h-screen bg-gradient-to-br from-purple-100 to-blue-100 dark:from-slate-800 dark:to-purple-800">
              <SignedOut>
                <Navigate to="/sign-in" replace />
              </SignedOut>

              <SignedIn>
                {/* Dark Mode Toggle - positioned absolutely */}
                <button
                  onClick={toggleDarkMode}
                  className="fixed top-4 right-4 p-3 bg-white/80 dark:bg-slate-700/80 backdrop-blur-sm rounded-full shadow-lg hover:bg-white dark:hover:bg-slate-700 transition-all duration-200 z-10"
                  aria-label={isDarkMode ? 'Switch to light mode' : 'Switch to dark mode'}
                >
                  {isDarkMode ? (
                    <Sun className="w-5 h-5 text-yellow-500" />
                  ) : (
                    <Moon className="w-5 h-5 text-gray-700" />
                  )}
                </button>

                <div className="flex flex-col items-center gap-8 p-8 bg-white dark:bg-slate-700 rounded-2xl shadow-2xl max-w-md w-full mx-4">
                  <div className="flex flex-col items-center gap-4">
                    <img
                      src="src/assets/logo.png"
                      alt="LightHouse Logo"
                      className="w-100 h-100 object-contain"
                    />
                    <div className="flex justify-center items-center h-3 mb-3">
                      <img
                        src="src/assets/title.png"
                        alt="LightHouse Logo"
                        className="object-contain max-h-12 dark:brightness-200 dark:contrast-125"
                      />
                    </div>
                    <p className="text-gray-600 dark:text-gray-300 text-center">
                      Your disaster response management system
                    </p>
                  </div>

                  <div className="flex flex-col gap-4 w-full">
                    <button
                      onClick={() => navigate("/dashboard")}
                      className="w-full py-3 px-6 bg-gradient-to-r from-purple-600 to-blue-600 text-white font-semibold rounded-lg shadow-md hover:from-purple-700 hover:to-blue-700 transition-all duration-200 transform hover:scale-105"
                    >
                      Go to Dashboard
                    </button>

                    <button
                      onClick={handleSignOut}
                      className="w-full py-3 px-6 bg-gray-200 dark:bg-gray-600 text-gray-800 dark:text-gray-200 font-semibold rounded-lg shadow-md hover:bg-gray-300 dark:hover:bg-gray-500 transition-all duration-200"
                    >
                      Log Out
                    </button>
                  </div>
                </div>
              </SignedIn>
            </div>
          }
        />
=======
import LandingPage from "./components/LandingPage";

export default function App() {
  return (
    <ErrorBoundary>
      <Routes>
        <Route path="/" element={<LandingPage />} />
>>>>>>> b0392089

        <Route path="/sign-in/*" element={<SignInPage />} />
        <Route path="/sign-up/*" element={<SignUpPage />} />
        <Route path="/incident/:id" element={<IncidentReport />} />
        <Route path="/dashboard" element={<Dashboard />} />
        <Route path="/profile" element={<Profile />} />
        <Route path="*" element={<Navigate to="/" replace />} />
      </Routes>
    </ErrorBoundary>
  );
}<|MERGE_RESOLUTION|>--- conflicted
+++ resolved
@@ -1,94 +1,10 @@
-<<<<<<< HEAD
-import { Routes, Route, Navigate, useNavigate } from "react-router-dom";
-import { SignedIn, SignedOut, useClerk } from "@clerk/clerk-react";
-import { Moon, Sun } from "lucide-react";
-=======
 import { Routes, Route, Navigate } from "react-router-dom";
->>>>>>> b0392089
 import SignInPage from "./components/SignIn";
 import SignUpPage from "./components/SignUp";
 import IncidentReport from "./components/IncidentReport";
 import Dashboard from "./components/Dashboard";
 import ErrorBoundary from "./components/ErrorBoundary";
 import Profile from "./components/Profile";
-<<<<<<< HEAD
-import { useDarkMode } from "./hooks/useDarkMode";
-
-export default function App() {
-  const navigate = useNavigate();
-  const { signOut } = useClerk();
-  const { isDarkMode, toggleDarkMode } = useDarkMode();
-
-  const handleSignOut = async () => {
-    await signOut();
-    navigate("/sign-in");
-  };
-
-  return (
-    <ErrorBoundary>
-      <Routes>
-        <Route
-          path="/"
-          element={
-            <div className="flex flex-col items-center justify-center min-h-screen bg-gradient-to-br from-purple-100 to-blue-100 dark:from-slate-800 dark:to-purple-800">
-              <SignedOut>
-                <Navigate to="/sign-in" replace />
-              </SignedOut>
-
-              <SignedIn>
-                {/* Dark Mode Toggle - positioned absolutely */}
-                <button
-                  onClick={toggleDarkMode}
-                  className="fixed top-4 right-4 p-3 bg-white/80 dark:bg-slate-700/80 backdrop-blur-sm rounded-full shadow-lg hover:bg-white dark:hover:bg-slate-700 transition-all duration-200 z-10"
-                  aria-label={isDarkMode ? 'Switch to light mode' : 'Switch to dark mode'}
-                >
-                  {isDarkMode ? (
-                    <Sun className="w-5 h-5 text-yellow-500" />
-                  ) : (
-                    <Moon className="w-5 h-5 text-gray-700" />
-                  )}
-                </button>
-
-                <div className="flex flex-col items-center gap-8 p-8 bg-white dark:bg-slate-700 rounded-2xl shadow-2xl max-w-md w-full mx-4">
-                  <div className="flex flex-col items-center gap-4">
-                    <img
-                      src="src/assets/logo.png"
-                      alt="LightHouse Logo"
-                      className="w-100 h-100 object-contain"
-                    />
-                    <div className="flex justify-center items-center h-3 mb-3">
-                      <img
-                        src="src/assets/title.png"
-                        alt="LightHouse Logo"
-                        className="object-contain max-h-12 dark:brightness-200 dark:contrast-125"
-                      />
-                    </div>
-                    <p className="text-gray-600 dark:text-gray-300 text-center">
-                      Your disaster response management system
-                    </p>
-                  </div>
-
-                  <div className="flex flex-col gap-4 w-full">
-                    <button
-                      onClick={() => navigate("/dashboard")}
-                      className="w-full py-3 px-6 bg-gradient-to-r from-purple-600 to-blue-600 text-white font-semibold rounded-lg shadow-md hover:from-purple-700 hover:to-blue-700 transition-all duration-200 transform hover:scale-105"
-                    >
-                      Go to Dashboard
-                    </button>
-
-                    <button
-                      onClick={handleSignOut}
-                      className="w-full py-3 px-6 bg-gray-200 dark:bg-gray-600 text-gray-800 dark:text-gray-200 font-semibold rounded-lg shadow-md hover:bg-gray-300 dark:hover:bg-gray-500 transition-all duration-200"
-                    >
-                      Log Out
-                    </button>
-                  </div>
-                </div>
-              </SignedIn>
-            </div>
-          }
-        />
-=======
 import LandingPage from "./components/LandingPage";
 
 export default function App() {
@@ -96,7 +12,6 @@
     <ErrorBoundary>
       <Routes>
         <Route path="/" element={<LandingPage />} />
->>>>>>> b0392089
 
         <Route path="/sign-in/*" element={<SignInPage />} />
         <Route path="/sign-up/*" element={<SignUpPage />} />
