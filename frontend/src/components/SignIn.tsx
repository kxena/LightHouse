import { SignIn } from "@clerk/clerk-react";
import { Link } from "react-router-dom";
<<<<<<< HEAD
import { DarkModeToggle } from "./DarkModeToggle";

export default function SignInPage() {
  return (
    <div className="flex min-h-screen items-center justify-center bg-gradient-to-br from-purple-200 via-pink-100 to-blue-200 dark:from-slate-800 dark:via-purple-900 dark:to-blue-900 px-4">
      {/* Dark Mode Toggle */}
      <DarkModeToggle />
      
      <div className="flex flex-col lg:flex-row items-center justify-between gap-12 w-full max-w-5xl">
        <div className="flex flex-col items-center gap-6 lg:w-1/2">
          <img
            src="src/assets/logo.png"
            alt="LightHouse Logo"
            className="w-100 h-100 object-contain"
          />

          <div className="text-center">
            <div className="flex justify-center items-center h-3 mb-3">
              <img
                src="src/assets/title.png"
                alt="LightHouse Logo"
                className="object-contain max-h-12 dark:brightness-200 dark:contrast-125"
              />
            </div>
            <p className="text-gray-600 dark:text-gray-300 mt-2">New to LightHouse?</p>
            <Link
              to="/sign-up"
              className="inline-block mt-4 px-8 py-2 bg-cyan-600 text-white rounded-full shadow-md hover:bg-cyan-700 transition"
            >
              Sign Up
            </Link>
=======
import { ArrowLeft } from "lucide-react";

export default function SignInPage() {
  return (
    <div className="relative flex min-h-screen items-center justify-center bg-gradient-to-br from-purple-200 via-pink-100 to-blue-200 px-4 py-12">
      {/* Back to Home Button */}
      <Link
        to="/"
        className="absolute top-6 left-6 flex items-center gap-2 px-4 py-2 bg-white/60 backdrop-blur-sm text-gray-800 font-semibold rounded-xl shadow-md hover:bg-white/80 transition-all duration-200 hover:scale-105"
      >
        <ArrowLeft className="w-4 h-4" />
        Back to Home
      </Link>

      {/* Centered Content */}
      <div className="flex flex-col items-center gap-8 w-full max-w-md">
        {/* Logo and Title */}
        <div className="flex flex-col items-center gap-4 animate-fadeIn">
          <div className="relative">
            <div className="absolute inset-0 bg-gradient-to-r from-purple-400 to-blue-400 rounded-full blur-2xl opacity-30"></div>
            <img
              src="src/assets/logo.png"
              alt="LightHouse Logo"
              className="relative w-28 h-28 object-contain"
            />
>>>>>>> e14ec7f5
          </div>
          <img
            src="src/assets/title.png"
            alt="LightHouse"
            className="object-contain h-12"
          />
          <p className="text-gray-700 text-center max-w-sm">
            Monitor and respond to disasters in real-time
          </p>
        </div>

        {/* Sign In Card */}
        <div className="bg-white/70 backdrop-blur-md rounded-3xl shadow-2xl w-full p-10 ring-1 ring-black/5 animate-fadeIn">
          <h2 className="text-3xl font-bold text-center mb-8 bg-gradient-to-r from-purple-600 via-pink-600 to-blue-600 bg-clip-text text-transparent">
            Welcome Back
          </h2>
          
          <SignIn
            appearance={{
              variables: {
                colorPrimary: "#9333ea",
                colorBackground: "#ffffff",
                colorInputBackground: "#fafafa",
                colorInputText: "#1f2937",
                borderRadius: "1rem",
                fontFamily: "inherit",
              },
              elements: {
                rootBox: "w-full",
                card: "bg-transparent shadow-none p-0",
                headerTitle: "hidden",
                headerSubtitle: "hidden",
                socialButtonsBlockButton:
                  "bg-white border-2 border-gray-300 hover:border-purple-400 hover:bg-purple-50 rounded-xl font-semibold text-gray-800 shadow-sm transition-all duration-200 py-3",
                socialButtonsBlockButtonText: "font-semibold text-base",
                socialButtonsIconButton: "border-gray-300 hover:border-purple-400",
                formButtonPrimary:
                  "bg-gradient-to-r from-purple-600 to-blue-600 hover:from-purple-700 hover:to-blue-700 rounded-xl shadow-lg hover:shadow-xl transition-all duration-200 text-base font-bold py-3.5 transform hover:scale-[1.02]",
                formFieldInput:
                  "border-2 border-gray-300 rounded-xl focus:border-purple-500 focus:ring-4 focus:ring-purple-100 text-gray-900 bg-white px-4 py-3 transition-all duration-200 placeholder:text-transparent",
                formFieldLabel: "hidden",
                formFieldLabelRow: "hidden",
                formFieldInputShowPasswordButton: "text-gray-500 hover:text-purple-600 transition-colors",
                footerActionLink: "text-purple-600 hover:text-purple-700 font-semibold hover:underline",
                dividerLine: "bg-gray-300",
                dividerText: "text-gray-600 text-sm font-medium",
                footer: "hidden",
                identityPreviewEditButton: "text-purple-600 hover:text-purple-700 font-medium",
                formResendCodeLink: "text-purple-600 hover:text-purple-700 font-medium",
                otpCodeFieldInput: "border-2 border-gray-300 rounded-lg focus:border-purple-500 focus:ring-2 focus:ring-purple-200",
                formFieldAction: "text-purple-600 hover:text-purple-700 font-medium",
              },
            }}
            routing="path"
            path="/sign-in"
            signUpUrl="/sign-up"
            forceRedirectUrl="/dashboard"
          />
        </div>

        {/* Sign Up Link */}
        <div className="text-center animate-fadeIn">
          <p className="text-gray-700 mb-4 font-medium">Don't have an account?</p>
          <Link
            to="/sign-up"
            className="inline-block px-10 py-3.5 bg-gradient-to-r from-purple-600 via-pink-600 to-blue-600 text-white font-bold rounded-xl shadow-lg hover:shadow-2xl transition-all duration-200 transform hover:scale-105"
          >
            Create Account
          </Link>
        </div>

        {/* Footer Text */}
        <p className="text-gray-600 text-sm text-center animate-fadeIn">
          © 2025 LightHouse. Disaster Response Intelligence Platform.
        </p>
      </div>
    </div>
  );
}<|MERGE_RESOLUTION|>--- conflicted
+++ resolved
@@ -1,13 +1,22 @@
 import { SignIn } from "@clerk/clerk-react";
 import { Link } from "react-router-dom";
-<<<<<<< HEAD
 import { DarkModeToggle } from "./DarkModeToggle";
+import { ArrowLeft } from "lucide-react";
 
 export default function SignInPage() {
   return (
     <div className="flex min-h-screen items-center justify-center bg-gradient-to-br from-purple-200 via-pink-100 to-blue-200 dark:from-slate-800 dark:via-purple-900 dark:to-blue-900 px-4">
       {/* Dark Mode Toggle */}
       <DarkModeToggle />
+      
+      {/* Back to Home Button */}
+      <Link
+        to="/"
+        className="absolute top-6 left-6 flex items-center gap-2 px-4 py-2 bg-white/60 dark:bg-slate-700/60 backdrop-blur-sm text-gray-800 dark:text-gray-200 font-semibold rounded-xl shadow-md hover:bg-white/80 dark:hover:bg-slate-700/80 transition-all duration-200 hover:scale-105"
+      >
+        <ArrowLeft className="w-4 h-4" />
+        Back to Home
+      </Link>
       
       <div className="flex flex-col lg:flex-row items-center justify-between gap-12 w-full max-w-5xl">
         <div className="flex flex-col items-center gap-6 lg:w-1/2">
@@ -32,33 +41,61 @@
             >
               Sign Up
             </Link>
-=======
-import { ArrowLeft } from "lucide-react";
+          </div>
+        </div>
 
-export default function SignInPage() {
-  return (
-    <div className="relative flex min-h-screen items-center justify-center bg-gradient-to-br from-purple-200 via-pink-100 to-blue-200 px-4 py-12">
-      {/* Back to Home Button */}
-      <Link
-        to="/"
-        className="absolute top-6 left-6 flex items-center gap-2 px-4 py-2 bg-white/60 backdrop-blur-sm text-gray-800 font-semibold rounded-xl shadow-md hover:bg-white/80 transition-all duration-200 hover:scale-105"
-      >
-        <ArrowLeft className="w-4 h-4" />
-        Back to Home
-      </Link>
+        <div className="bg-[#2B3F5F] text-white rounded-3xl shadow-2xl w-full lg:w-1/2 max-w-md overflow-hidden">
+          <div className="pt-10 px-10">
+            <h2 className="text-4xl font-semibold text-center mb-8">Sign In</h2>
+          </div>
 
-      {/* Centered Content */}
-      <div className="flex flex-col items-center gap-8 w-full max-w-md">
-        {/* Logo and Title */}
-        <div className="flex flex-col items-center gap-4 animate-fadeIn">
-          <div className="relative">
-            <div className="absolute inset-0 bg-gradient-to-r from-purple-400 to-blue-400 rounded-full blur-2xl opacity-30"></div>
-            <img
-              src="src/assets/logo.png"
-              alt="LightHouse Logo"
-              className="relative w-28 h-28 object-contain"
+          <div className="px-6 pb-8">
+            <SignIn
+              appearance={{
+                variables: {
+                  fontFamily:
+                    "Inter, ui-sans-serif, system-ui, -apple-system, Segoe UI",
+                  colorPrimary: "#06b6d4", // Tailwind cyan-500/600
+                  colorText: "#e5e7eb", // slate-200
+                  colorTextSecondary: "#cbd5e1", // slate-300
+                  colorBackground: "transparent", // let your panel show through
+                  colorInputBackground: "transparent",
+                  colorInputText: "#ffffff",
+                  spacingUnit: "13px", // breathe a bit more
+                },
+                elements: {
+                  rootBox: "w-full",
+                  card: "bg-transparent shadow-none w-full",
+                  headerTitle: "hidden",
+                  headerSubtitle: "hidden",
+                  socialButtonsBlockButton:
+                    "!bg-white !text-gray-800 !rounded-full !border !border-transparent !shadow-md " +
+                    "hover:!bg-gray-100 hover:!shadow-lg flex items-center justify-center",
+                  socialButtonsBlockButton__google:
+                    "!bg-white !text-gray-800 hover:!bg-gray-100",
+                  socialButtonsBlockButtonText: "!font-medium !text-gray-800",
+                  formButtonPrimary:
+                    "bg-cyan-500 hover:bg-cyan-600 text-white rounded-full normal-case",
+                  formFieldInput:
+                    "bg-transparent border-2 border-white rounded-full text-white placeholder-gray-300 focus:border-cyan-400 focus:ring-0",
+                  formFieldLabel: "text-white mb-2",
+                  footerActionLink: "text-cyan-400 hover:text-cyan-300",
+                  identityPreviewEditButton:
+                    "text-cyan-400 hover:text-cyan-300",
+                  formFieldInputShowPasswordButton:
+                    "text-gray-300 hover:text-white",
+                  dividerLine: "bg-gray-400",
+                  dividerText: "text-gray-300",
+                  footerActionText: "text-gray-300",
+                  otpCodeFieldInput: "border-white text-white",
+                  footer: "hidden",
+                },
+              }}
+              routing="path"
+              path="/sign-in"
+              signUpUrl="/sign-up"
+              forceRedirectUrl="/dashboard"
             />
->>>>>>> e14ec7f5
           </div>
           <img
             src="src/assets/title.png"
