import { SignIn } from "@clerk/clerk-react";
import { Link } from "react-router-dom";
<<<<<<< HEAD
import { DarkModeToggle } from "./DarkModeToggle";

export default function SignInPage() {
  return (
    <div className="flex min-h-screen items-center justify-center bg-gradient-to-br from-purple-200 via-pink-100 to-blue-200 dark:from-slate-800 dark:via-purple-900 dark:to-blue-900 px-4">
      {/* Dark Mode Toggle */}
      <DarkModeToggle />
      
      <div className="flex flex-col lg:flex-row items-center justify-between gap-12 w-full max-w-5xl">
        <div className="flex flex-col items-center gap-6 lg:w-1/2">
          <img
            src="src/assets/logo.png"
            alt="LightHouse Logo"
            className="w-100 h-100 object-contain"
          />

          <div className="text-center">
            <div className="flex justify-center items-center h-3 mb-3">
              <img
                src="src/assets/title.png"
                alt="LightHouse Logo"
                className="object-contain max-h-12 dark:brightness-200 dark:contrast-125"
              />
            </div>
            <p className="text-gray-600 dark:text-gray-300 mt-2">New to LightHouse?</p>
            <Link
              to="/sign-up"
              className="inline-block mt-4 px-8 py-2 bg-cyan-600 text-white rounded-full shadow-md hover:bg-cyan-700 transition"
            >
              Sign Up
            </Link>
=======
import { ArrowLeft } from "lucide-react";

export default function SignInPage() {
  return (
    <div className="relative flex min-h-screen items-center justify-center bg-gradient-to-br from-purple-200 via-pink-100 to-blue-200 px-4 py-12">
      {/* Back to Home Button */}
      <Link
        to="/"
        className="absolute top-6 left-6 flex items-center gap-2 px-4 py-2 bg-white/60 backdrop-blur-sm text-gray-800 font-semibold rounded-xl shadow-md hover:bg-white/80 transition-all duration-200 hover:scale-105"
      >
        <ArrowLeft className="w-4 h-4" />
        Back to Home
      </Link>

      {/* Centered Content */}
      <div className="flex flex-col items-center gap-8 w-full max-w-md">
        {/* Logo and Title */}
        <div className="flex flex-col items-center gap-4 animate-fadeIn">
          <div className="relative">
            <div className="absolute inset-0 bg-gradient-to-r from-purple-400 to-blue-400 rounded-full blur-2xl opacity-30"></div>
            <img
              src="src/assets/logo.png"
              alt="LightHouse Logo"
              className="relative w-28 h-28 object-contain"
            />
>>>>>>> b0392089
          </div>
          <img
            src="src/assets/title.png"
            alt="LightHouse"
            className="object-contain h-12"
          />
          <p className="text-gray-700 text-center max-w-sm">
            Monitor and respond to disasters in real-time
          </p>
        </div>

        {/* Sign In Card */}
        <div className="bg-white/70 backdrop-blur-md rounded-3xl shadow-2xl w-full p-10 ring-1 ring-black/5 animate-fadeIn">
          <h2 className="text-3xl font-bold text-center mb-8 bg-gradient-to-r from-purple-600 via-pink-600 to-blue-600 bg-clip-text text-transparent">
            Welcome Back
          </h2>
          
          <SignIn
            appearance={{
              variables: {
                colorPrimary: "#9333ea",
                colorBackground: "#ffffff",
                colorInputBackground: "#fafafa",
                colorInputText: "#1f2937",
                borderRadius: "1rem",
                fontFamily: "inherit",
              },
              elements: {
                rootBox: "w-full",
                card: "bg-transparent shadow-none p-0",
                headerTitle: "hidden",
                headerSubtitle: "hidden",
                socialButtonsBlockButton:
                  "bg-white border-2 border-gray-300 hover:border-purple-400 hover:bg-purple-50 rounded-xl font-semibold text-gray-800 shadow-sm transition-all duration-200 py-3",
                socialButtonsBlockButtonText: "font-semibold text-base",
                socialButtonsIconButton: "border-gray-300 hover:border-purple-400",
                formButtonPrimary:
                  "bg-gradient-to-r from-purple-600 to-blue-600 hover:from-purple-700 hover:to-blue-700 rounded-xl shadow-lg hover:shadow-xl transition-all duration-200 text-base font-bold py-3.5 transform hover:scale-[1.02]",
                formFieldInput:
                  "border-2 border-gray-300 rounded-xl focus:border-purple-500 focus:ring-4 focus:ring-purple-100 text-gray-900 bg-white px-4 py-3 transition-all duration-200 placeholder:text-transparent",
                formFieldLabel: "hidden",
                formFieldLabelRow: "hidden",
                formFieldInputShowPasswordButton: "text-gray-500 hover:text-purple-600 transition-colors",
                footerActionLink: "text-purple-600 hover:text-purple-700 font-semibold hover:underline",
                dividerLine: "bg-gray-300",
                dividerText: "text-gray-600 text-sm font-medium",
                footer: "hidden",
                identityPreviewEditButton: "text-purple-600 hover:text-purple-700 font-medium",
                formResendCodeLink: "text-purple-600 hover:text-purple-700 font-medium",
                otpCodeFieldInput: "border-2 border-gray-300 rounded-lg focus:border-purple-500 focus:ring-2 focus:ring-purple-200",
                formFieldAction: "text-purple-600 hover:text-purple-700 font-medium",
              },
            }}
            routing="path"
            path="/sign-in"
            signUpUrl="/sign-up"
            forceRedirectUrl="/dashboard"
          />
        </div>

        {/* Sign Up Link */}
        <div className="text-center animate-fadeIn">
          <p className="text-gray-700 mb-4 font-medium">Don't have an account?</p>
          <Link
            to="/sign-up"
            className="inline-block px-10 py-3.5 bg-gradient-to-r from-purple-600 via-pink-600 to-blue-600 text-white font-bold rounded-xl shadow-lg hover:shadow-2xl transition-all duration-200 transform hover:scale-105"
          >
            Create Account
          </Link>
        </div>

        {/* Footer Text */}
        <p className="text-gray-600 text-sm text-center animate-fadeIn">
          © 2025 LightHouse. Disaster Response Intelligence Platform.
        </p>
      </div>
    </div>
  );
}<|MERGE_RESOLUTION|>--- conflicted
+++ resolved
@@ -1,39 +1,8 @@
 import { SignIn } from "@clerk/clerk-react";
 import { Link } from "react-router-dom";
-<<<<<<< HEAD
-import { DarkModeToggle } from "./DarkModeToggle";
-
-export default function SignInPage() {
-  return (
-    <div className="flex min-h-screen items-center justify-center bg-gradient-to-br from-purple-200 via-pink-100 to-blue-200 dark:from-slate-800 dark:via-purple-900 dark:to-blue-900 px-4">
-      {/* Dark Mode Toggle */}
-      <DarkModeToggle />
-      
-      <div className="flex flex-col lg:flex-row items-center justify-between gap-12 w-full max-w-5xl">
-        <div className="flex flex-col items-center gap-6 lg:w-1/2">
-          <img
-            src="src/assets/logo.png"
-            alt="LightHouse Logo"
-            className="w-100 h-100 object-contain"
-          />
-
-          <div className="text-center">
-            <div className="flex justify-center items-center h-3 mb-3">
-              <img
-                src="src/assets/title.png"
-                alt="LightHouse Logo"
-                className="object-contain max-h-12 dark:brightness-200 dark:contrast-125"
-              />
-            </div>
-            <p className="text-gray-600 dark:text-gray-300 mt-2">New to LightHouse?</p>
-            <Link
-              to="/sign-up"
-              className="inline-block mt-4 px-8 py-2 bg-cyan-600 text-white rounded-full shadow-md hover:bg-cyan-700 transition"
-            >
-              Sign Up
-            </Link>
-=======
 import { ArrowLeft } from "lucide-react";
+import logoImg from "../assets/logo.png";
+import titleImg from "../assets/title.png";
 
 export default function SignInPage() {
   return (
@@ -54,14 +23,13 @@
           <div className="relative">
             <div className="absolute inset-0 bg-gradient-to-r from-purple-400 to-blue-400 rounded-full blur-2xl opacity-30"></div>
             <img
-              src="src/assets/logo.png"
+              src={logoImg}
               alt="LightHouse Logo"
               className="relative w-28 h-28 object-contain"
             />
->>>>>>> b0392089
           </div>
           <img
-            src="src/assets/title.png"
+            src={titleImg}
             alt="LightHouse"
             className="object-contain h-12"
           />
