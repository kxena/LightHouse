import { useEffect, useMemo, useState } from "react";
import {
  Activity,
  TrendingUp,
  Globe,
  LogOut,
  User,
  RefreshCw,
  MapPin,
  Filter,
} from "lucide-react";
import { useUser, useClerk } from "@clerk/clerk-react";
import { useNavigate } from "react-router-dom";
import MapWidget from "./MapWidget";
import type { Incident as MapIncident } from "../data/incidents";
import { IncidentAPI, type IncidentResponse } from "../services/incidentAPI";
import { DarkModeToggle } from "./DarkModeToggle";

// Compact, dynamic vertical list for trending topics (adjacent to Live Feed)
function TrendingList({
  trending,
  selectedTag,
  onTagClick,
}: {
  trending: Array<[string, number]>;
  selectedTag: string | null;
  onTagClick: (tag: string) => void;
}) {
  const max = trending.length ? Math.max(...trending.map(([, c]) => c)) : 1;
  const formatCount = (n: number) => n.toString();
  return (
    <div className="flex flex-col gap-2 max-h-80 overflow-y-auto pr-1">
      {trending.map(([tag, count]) => {
        const ratio = count / max;
        const isSelected = selectedTag === tag;
        let textCls = "text-sm md:text-base";
        let gradCls = "text-blue-700";
        if (ratio >= 0.75) {
          textCls = "text-lg md:text-xl";
          gradCls =
            "bg-gradient-to-r from-fuchsia-600 to-rose-600 bg-clip-text text-transparent";
        } else if (ratio >= 0.5) {
          textCls = "text-base md:text-lg";
          gradCls =
            "bg-gradient-to-r from-purple-600 to-pink-600 bg-clip-text text-transparent";
        } else if (ratio >= 0.25) {
          textCls = "text-base";
          gradCls =
            "bg-gradient-to-r from-indigo-600 to-purple-600 bg-clip-text text-transparent";
        }
        return (
          <div
            key={tag}
            onClick={() => onTagClick(tag)}
            className={`flex items-center justify-between rounded-lg px-2 py-1.5 transition cursor-pointer ${
              isSelected
                ? "bg-purple-100 ring-2 ring-purple-500"
                : "hover:bg-gray-50"
            }`}
            title={`${count} incident${count !== 1 ? "s" : ""} - Click to ${
              isSelected ? "clear filter" : "filter"
            }`}
          >
            <span className={`font-semibold ${textCls} ${gradCls}`}>{tag}</span>
            <span className="text-xs md:text-sm text-gray-600 tabular-nums">
              {formatCount(count)}
            </span>
          </div>
        );
      })}
    </div>
  );
}

export default function Dashboard() {
  const { user } = useUser();
  const { signOut } = useClerk();
  const navigate = useNavigate();

  const displayName = user?.firstName || user?.username || "User";

  // Format current date as MM/DD/YYYY
  const currentDate = new Date().toLocaleDateString("en-US", {
    month: "2-digit",
    day: "2-digit",
    year: "numeric",
  });

  const [viewMode, setViewMode] = useState<"points" | "heat">("points");
  const [activeStates] = useState(0);
  const [searchQuery, setSearchQuery] = useState("");
  const [incidentsApi, setIncidentsApi] = useState<IncidentResponse[]>([]);
  const [loading, setLoading] = useState(false);
  const [error, setError] = useState<string | null>(null);
  const [historyDates, setHistoryDates] = useState<string[]>([]);
  const [selectedHistory, setSelectedHistory] = useState<string>("live");
  const [showSearchResults, setShowSearchResults] = useState(false);
  const [selectedTag, setSelectedTag] = useState<string | null>(null);
  const [userLocation, setUserLocation] = useState<{ lat: number; lng: number } | null>(null);
  const [nearestIncident, setNearestIncident] = useState<{ distance: number; type: string; city: string } | null>(null);
  const [selectedDisasterTypes, setSelectedDisasterTypes] = useState<Set<string>>(new Set());
  const [showDisasterFilter, setShowDisasterFilter] = useState(false);

  // Helper function to get time ago string
  const getTimeAgo = (dateString: string) => {
    const date = new Date(dateString);
    const now = new Date();
    const diffMs = now.getTime() - date.getTime();
    const diffMins = Math.floor(diffMs / 60000);
    const diffHours = Math.floor(diffMs / 3600000);
    const diffDays = Math.floor(diffMs / 86400000);

    if (diffMins < 1) return "Just now";
    if (diffMins < 60) return `${diffMins}m ago`;
    if (diffHours < 24) return `${diffHours}h ago`;
    return `${diffDays}d ago`;
  };

  // Computed search results
  const searchResults = useMemo(() => {
    if (!searchQuery.trim()) return [];
    const query = searchQuery.toLowerCase();
    return incidentsApi.filter((incident) => {
      return (
        incident.title?.toLowerCase().includes(query) ||
        incident.location?.toLowerCase().includes(query) ||
        incident.incident_type?.toLowerCase().includes(query) ||
        incident.description?.toLowerCase().includes(query)
      );
    });
  }, [searchQuery, incidentsApi]);

  const trending = useMemo(() => {
    const freq: Record<string, number> = {};
    const hashtagRegex = /#[\p{L}0-9_]+/giu; // unicode letters, numbers, underscore
    for (const it of incidentsApi) {
      const perIncident = new Set<string>();
      // From structured tags
      (it.tags || []).forEach((t) =>
        perIncident.add(`#${String(t).toLowerCase()}`)
      );
      // From tweet texts
      (it.source_tweets || []).forEach((tw) => {
        const matches = tw.text.match(hashtagRegex) || [];
        matches.forEach((h) => perIncident.add(h.toLowerCase()));
      });
      // Accumulate once per incident
      for (const h of perIncident) {
        freq[h] = (freq[h] || 0) + 1;
      }
    }
    return Object.entries(freq)
      .filter(([, count]) => count >= 2) // shared/frequent across incidents
      .sort((a, b) => b[1] - a[1])
      .slice(0, 12);
  }, [incidentsApi]);

  // Stub data/handlers — replace with real data wiring
  const handleRefresh = async () => {
    await loadIncidents();
  };

  // History loading
  const loadHistoryDates = async () => {
    try {
      const res = await IncidentAPI.getHistoryDates();
      // prefer most-recent-first ordering for UX
      const dates = (res.dates || []).slice().sort().reverse();
      setHistoryDates(dates);
    } catch (err) {
      console.warn("Failed to load history dates:", err);
      setHistoryDates([]);
    }
  };

  const loadHistoryForDate = async (date: string) => {
    try {
      setLoading(true);
      setError(null);
      const res = await IncidentAPI.getHistoryIncidents(date);
      // res expected to be { metadata: {...}, incidents: [...] }

      const incidentsRaw = res.incidents || [];

      // Map historical incident shape to IncidentResponse used by the UI
      const mapped: IncidentResponse[] = incidentsRaw.map(
        (it: Record<string, unknown>) => {
          const rawTweets =
            (it.source_tweets as unknown) || (it.tweets as unknown) || [];
          const source_tweets = Array.isArray(rawTweets)
            ? rawTweets.map((t) => {
                if (typeof t === "string")
                  return { text: t, author: "", timestamp: "", tweet_id: t };
                const tr = t as Record<string, unknown>;
                return {
                  text: (tr.text as string) || "",
                  author: (tr.author as string) || "",
                  timestamp: (tr.timestamp as string) || "",
                  tweet_id: (tr.tweet_id as string) || (tr.id as string) || "",
                };
              })
            : [];

          return {
            id: (it.id as string) || Math.random().toString(36).slice(2, 9),
            title: (it.incident_type as string)
              ? `${it.incident_type} — ${it.location || ""}`
              : (it.description as string) || (it.id as string) || "",
            description: (it.description as string) || "",
            location: (it.location as string) || "",
            severity: (it.severity as string) || "unknown",
            incident_type: (it.incident_type as string) || "",
            tags: (it.tags as string[]) || [],
            estimated_restoration:
              (it.estimated_restoration as string) || undefined,
            affected_area: (it.affected_area as string) || undefined,
            created_at:
              res.metadata && (res.metadata.date as string)
                ? `${res.metadata.date as string}T00:00:00Z`
                : new Date().toISOString(),
            status: (it.status as string) || "",
            source_tweets,
          } as IncidentResponse;
        }
      );

      setIncidentsApi(mapped);
    } catch (err) {
      console.error("Failed to load historical incidents:", err);
      setError(err instanceof Error ? err.message : String(err));
      setIncidentsApi([]);
    } finally {
      setLoading(false);
    }
  };

  // Helpers
  const mapIncidentType = (raw?: string): MapIncident["type"] => {
    const s = (raw || "").toLowerCase();
    if (s.includes("flood")) return "Flood";
    if (s.includes("wildfire") || s.includes("fire")) return "Wildfire";
    if (s.includes("earthquake") || s.includes("quake")) return "Earthquake";
    if (s.includes("hurricane") || s.includes("typhoon") || s.includes("cyclone")) return "Hurricane";
    if (s.includes("tornado")) return "Tornado";
    if (s.includes("landslide")) return "Landslide";
    if (s.includes("volcano")) return "Volcano";
    if (s.includes("drought")) return "Drought";
    if (s.includes("heat")) return "Heatwave";
    if (s.includes("cold") || s.includes("freeze")) return "Coldwave";
    return "Storm";
  };

  // Available disaster types for filtering
  const DISASTER_TYPES = [
    "Flood", "Wildfire", "Earthquake", "Hurricane"
  ];

  // Handle disaster type filter toggle
  const toggleDisasterType = (type: string) => {
    const newSelected = new Set(selectedDisasterTypes);
    if (newSelected.has(type)) {
      newSelected.delete(type);
    } else {
      newSelected.add(type);
    }
    setSelectedDisasterTypes(newSelected);
  };

  // Clear all disaster type filters
  const clearDisasterFilters = () => {
    setSelectedDisasterTypes(new Set());
  };

  const mapSeverity = (sev?: string): 1 | 2 | 3 => {
    const s = (sev || "").toLowerCase();
    if (s === "critical") return 3;
    if (s === "high") return 2;
    return 1;
  };

  const parseLatLng = (
    location?: string
  ): { lat: number; lng: number } | null => {
    if (!location) return null;
    // Try to find "(lat,lng)" or "lat,lng" patterns
    const parenMatch = location.match(
      /\((-?\d{1,2}\.\d+),\s*(-?\d{1,3}\.\d+)\)/
    );
    if (parenMatch) {
      const lat = parseFloat(parenMatch[1]);
      const lng = parseFloat(parenMatch[2]);
      if (Number.isFinite(lat) && Number.isFinite(lng)) return { lat, lng };
    }
    const looseMatch = location.match(
      /(-?\d{1,2}\.\d+)\s*,\s*(-?\d{1,3}\.\d+)/
    );
    if (looseMatch) {
      const lat = parseFloat(looseMatch[1]);
      const lng = parseFloat(looseMatch[2]);
      if (Number.isFinite(lat) && Number.isFinite(lng)) return { lat, lng };
    }
    return null;
  };

  // Helper function to check if incident matches selected tag
  const incidentMatchesTag = (
    incident: IncidentResponse,
    tag: string
  ): boolean => {
    const tagLower = tag.toLowerCase();
    const hashtagRegex = /#[\p{L}0-9_]+/giu;

    // Check structured tags
    const hasTags = incident.tags?.some(
      (t) => `#${String(t).toLowerCase()}` === tagLower
    );
    if (hasTags) return true;

    // Check hashtags in tweet texts
    const hasTweetHashtag = incident.source_tweets?.some((tw) => {
      const matches = tw.text.match(hashtagRegex) || [];
      return matches.some((h) => h.toLowerCase() === tagLower);
    });

    return hasTweetHashtag || false;
  };

  // Filter incidents based on selected tag and disaster types
  const filteredIncidentsApi = useMemo(() => {
    let filtered = incidentsApi;
    
    // Apply tag filter
    if (selectedTag) {
      filtered = filtered.filter((incident) =>
        incidentMatchesTag(incident, selectedTag)
      );
    }
    
    // Apply disaster type filter
    if (selectedDisasterTypes.size > 0) {
      filtered = filtered.filter((incident) => {
        const incidentType = mapIncidentType(incident.incident_type);
        return selectedDisasterTypes.has(incidentType);
      });
    }
    
    return filtered;
  }, [incidentsApi, selectedTag, selectedDisasterTypes]);

  // MapWidget expects a different Incident shape (with lat/lng, severity as 1-3)
  const incidents: MapIncident[] = filteredIncidentsApi
    .map((i: IncidentResponse) => {
      const coords =
        typeof i.lat === "number" && typeof i.lng === "number"
          ? { lat: i.lat, lng: i.lng }
          : parseLatLng(i.location);
      if (!coords) return null;
      return {
        id: i.id,
        title: i.title,
        type: mapIncidentType(i.incident_type),
        severity: mapSeverity(i.severity),
        radiusKm: 10,
        city: i.location,
        lat: coords.lat,
        lng: coords.lng,
      } as MapIncident;
    })
    .filter(Boolean) as MapIncident[];

  const handleSignOut = async () => {
    await signOut();
    navigate("/sign-in");
  };

  const handleProfile = () => {
    navigate("/profile");
  };

  const handleTagClick = (tag: string) => {
    // Toggle: if same tag is clicked, deselect it; otherwise select it
    if (selectedTag === tag) {
      setSelectedTag(null);
    } else {
      setSelectedTag(tag);
    }
  };

  const goToIncident = (id: string) => {
    const dateParam =
      selectedHistory === "live" ? "" : `?date=${selectedHistory}`;
    navigate(`/incident/${id}${dateParam}`);
  };

  const loadIncidents = async () => {
    try {
      setLoading(true);
      setError(null);
      const data = await IncidentAPI.getAllIncidents();
      setIncidentsApi(data);
    } catch (err) {
      console.error("Failed to load incidents:", err);
      setError(err instanceof Error ? err.message : "Failed to load incidents");
      setIncidentsApi([]);
    } finally {
      setLoading(false);
    }
  };

  useEffect(() => {
    loadIncidents();
  }, []);

<<<<<<< HEAD
  // Load user location from localStorage and listen for updates
  useEffect(() => {
    const handleStorageChange = () => {
      const savedLat = localStorage.getItem('userLat');
      const savedLng = localStorage.getItem('userLng');
      
      if (savedLat && savedLng) {
        setUserLocation({
          lat: parseFloat(savedLat),
          lng: parseFloat(savedLng)
        });
      } else {
        setUserLocation(null);
      }
    };

    const handleLocationUpdate = () => {
      handleStorageChange();
    };

    // Initial load
    handleStorageChange();
    
    // Listen for updates
    window.addEventListener('storage', handleStorageChange);
    window.addEventListener('locationUpdated', handleLocationUpdate);
    
    return () => {
      window.removeEventListener('storage', handleStorageChange);
      window.removeEventListener('locationUpdated', handleLocationUpdate);
    };
  }, []);
  
  // Calculate nearest incident when user location or incidents change
  useEffect(() => {
    if (!userLocation || incidentsApi.length === 0) {
      setNearestIncident(null);
      return;
    }
    
    // Geocode incident locations
    const incidentCoordinates: { [key: string]: { lat: number; lng: number } } = {
      'alaska': { lat: 61.3707, lng: -152.4044 },
      'california': { lat: 36.7783, lng: -119.4179 },
      'florida': { lat: 27.9944, lng: -81.7603 },
      'texas': { lat: 31.9686, lng: -99.9018 },
      'new york': { lat: 40.7128, lng: -74.0060 },
      'oklahoma': { lat: 35.0078, lng: -97.0929 },
      'north carolina': { lat: 35.7596, lng: -79.0193 },
      'louisiana': { lat: 30.9843, lng: -91.9623 },
      'chile': { lat: -35.6751, lng: -71.5430 },
      'austin': { lat: 30.2672, lng: -97.7431 },
      'indonesia': { lat: -0.7893, lng: 113.9213 },
      'new zealand': { lat: -40.9006, lng: 174.8860 },
    };
    
    let nearest: { distance: number; type: string; city: string } | null = null;
    let minDistance = Infinity;
    
    incidentsApi.forEach(incident => {
      const location = incident.location?.toLowerCase();
      if (!location) return;
      
      // Try to find coordinates for this location
      let coords: { lat: number; lng: number } | null = null;
      
      // Check direct coordinate parsing first
      coords = parseLatLng(incident.location);
      
      // If no coordinates found, try geocoding common locations
      if (!coords) {
        for (const [place, placeCoords] of Object.entries(incidentCoordinates)) {
          if (location.includes(place)) {
            coords = placeCoords;
            break;
          }
        }
      }
      
      if (coords) {
        // Calculate distance using Haversine formula
        const R = 3959; // Earth's radius in miles
        const dLat = (coords.lat - userLocation.lat) * (Math.PI / 180);
        const dLon = (coords.lng - userLocation.lng) * (Math.PI / 180);
        const a = 
          Math.sin(dLat / 2) * Math.sin(dLat / 2) +
          Math.cos(userLocation.lat * (Math.PI / 180)) * Math.cos(coords.lat * (Math.PI / 180)) *
          Math.sin(dLon / 2) * Math.sin(dLon / 2);
        const c = 2 * Math.atan2(Math.sqrt(a), Math.sqrt(1 - a));
        const distance = R * c;
        
        if (distance < minDistance) {
          minDistance = distance;
          nearest = {
            distance,
            type: incident.incident_type || 'Unknown',
            city: incident.location || 'Unknown'
          };
        }
      }
    });
    
    setNearestIncident(nearest);
  }, [userLocation, incidentsApi]);
=======
  useEffect(() => {
    // load available history dates on mount
    loadHistoryDates();
  }, []);

  useEffect(() => {
    // When selectedHistory changes, load either live or historical incidents
    if (selectedHistory === "live") {
      loadIncidents();
    } else {
      loadHistoryForDate(selectedHistory);
    }
  }, [selectedHistory]);
>>>>>>> 86e2905d

  return (
    <div className="min-h-screen bg-gradient-to-br from-purple-200 via-pink-100 to-blue-200 dark:from-slate-800 dark:via-purple-900 dark:to-blue-900 p-8">
      <div className="max-w-7xl mx-auto">
        {/* Dark Mode Toggle */}
        <DarkModeToggle />

        {/* Header */}
        <div className="mb-8">
          {/* Top: Centered brand/logo */}
          <div className="flex justify-center items-center h-12 mb-3">
            <img
              src="src/assets/title.png"
              alt="LightHouse Logo"
              className="object-contain max-h-12 dark:brightness-200 dark:contrast-125"
            />
          </div>

          {/* Bottom: Left welcome, right date + actions */}
          <div className="flex justify-between items-center">
            <p className="text-gray-600 dark:text-gray-300 text-xl mt-1">Welcome {displayName},</p>
            <div className="flex items-center gap-4">
<<<<<<< HEAD
              <p className="text-gray-600 dark:text-gray-300 text-xl">{currentDate}</p>
=======
              <div className="flex items-center gap-2">
                <p className="text-gray-600 text-xl">
                  {selectedHistory === "live"
                    ? currentDate
                    : new Date(selectedHistory).toLocaleDateString("en-US")}
                </p>

                <div className="flex items-center gap-1 bg-white/60 rounded-lg">
                  <button
                    onClick={() => {
                      // Prev => go to older date
                      const options = ["live", ...historyDates];
                      const idx = options.indexOf(selectedHistory);
                      if (idx < options.length - 1) {
                        setSelectedHistory(options[idx + 1]);
                      }
                    }}
                    className="px-2 py-1 text-sm hover:bg-gray-100"
                    title="Previous day"
                  >
                    ◀
                  </button>

                  <select
                    value={selectedHistory}
                    onChange={(e) => setSelectedHistory(e.target.value)}
                    className="px-2 py-1 text-sm bg-transparent outline-none"
                  >
                    <option value="live">Live</option>
                    {historyDates.map((d) => (
                      <option key={d} value={d}>
                        {d}
                      </option>
                    ))}
                  </select>

                  <button
                    onClick={() => {
                      // Next => go to newer date
                      const options = ["live", ...historyDates];
                      const idx = options.indexOf(selectedHistory);
                      if (idx > 0) {
                        setSelectedHistory(options[idx - 1]);
                      }
                    }}
                    className="px-2 py-1 text-sm hover:bg-gray-100"
                    title="Next day"
                  >
                    ▶
                  </button>
                </div>
              </div>
>>>>>>> 86e2905d
              <button
                onClick={handleProfile}
                className="flex items-center gap-2 px-4 py-2 bg-white/60 dark:bg-slate-700/60 backdrop-blur-sm text-gray-800 dark:text-gray-200 font-semibold rounded-lg shadow-md hover:bg-white/80 dark:hover:bg-slate-700/80 transition-all duration-200"
              >
                <User className="w-4 h-4" />
                Profile
              </button>
              <button
                onClick={handleSignOut}
                className="flex items-center gap-2 px-4 py-2 bg-red-500/80 text-white font-semibold rounded-lg shadow-md hover:bg-red-600 transition-all duration-200"
              >
                <LogOut className="w-4 h-4" />
                Log Out
              </button>
            </div>
          </div>
        </div>

        {/* Controls */}
        <div className="flex items-center gap-3 mb-4">
          <div className="flex items-center bg-white/70 dark:bg-slate-700/70 rounded-xl shadow overflow-hidden">
            <button
              className={`px-3 py-1 text-sm ${
                viewMode === "points" ? "bg-white dark:bg-slate-600 font-semibold text-gray-900 dark:text-gray-100" : "opacity-70 text-gray-700 dark:text-gray-300"
              }`}
              onClick={() => setViewMode("points")}
            >
              Points
            </button>
            <button
              className={`px-3 py-1 text-sm ${
                viewMode === "heat" ? "bg-white dark:bg-slate-600 font-semibold text-gray-900 dark:text-gray-100" : "opacity-70 text-gray-700 dark:text-gray-300"
              }`}
              onClick={() => setViewMode("heat")}
            >
              Heat
            </button>
          </div>

          <div className="flex gap-2">
            <button
              onClick={() => setShowDisasterFilter(!showDisasterFilter)}
              className={`inline-flex items-center gap-2 px-3 py-2 rounded-xl shadow transition-colors ${
                selectedDisasterTypes.size > 0 
                  ? 'bg-blue-500 text-white hover:bg-blue-600' 
                  : 'bg-white/70 hover:bg-white'
              }`}
            >
              <Filter className="h-4 w-4" />
              <span>Filter ({selectedDisasterTypes.size})</span>
            </button>

            <button
              onClick={handleRefresh}
              className="inline-flex items-center gap-2 px-3 py-2 rounded-xl bg-white/70 hover:bg-white shadow"
            >
              <RefreshCw className="h-4 w-4" />
              <span>Refresh</span>
            </button>
          </div>
        </div>

        {/* Disaster Type Filter Panel */}
        {showDisasterFilter && (
          <div className="bg-white/90 dark:bg-slate-700/90 backdrop-blur-sm rounded-2xl p-4 shadow mb-6">
            <div className="bg-white dark:bg-white rounded-xl p-4">
              <div className="flex items-center justify-between mb-4">
                <h3 className="text-lg font-semibold text-gray-800">Filter by Disaster Type</h3>
                <div className="flex gap-2">
                  <button
                    onClick={clearDisasterFilters}
                    className="text-sm px-3 py-1 bg-gray-100 hover:bg-gray-200 rounded-lg text-gray-600 transition-colors"
                  >
                    Clear All
                  </button>
                  <button
                    onClick={() => setShowDisasterFilter(false)}
                    className="text-sm px-3 py-1 bg-gray-100 hover:bg-gray-200 rounded-lg text-gray-600 transition-colors"
                  >
                    Close
                  </button>
                </div>
              </div>
              
              <div className="grid grid-cols-2 sm:grid-cols-4 gap-2">
                {DISASTER_TYPES.map((type) => (
                  <button
                    key={type}
                    onClick={() => toggleDisasterType(type)}
                    className={`px-3 py-2 rounded-lg text-sm font-medium transition-colors ${
                      selectedDisasterTypes.has(type)
                        ? 'bg-blue-500 text-white hover:bg-blue-600'
                        : 'bg-gray-100 text-gray-700 hover:bg-gray-200'
                    }`}
                  >
                    {type}
                  </button>
                ))}
              </div>
              
              {selectedDisasterTypes.size > 0 && (
                <div className="mt-4 p-3 bg-blue-50 rounded-lg">
                  <p className="text-sm text-blue-800">
                    Showing {filteredIncidentsApi.length} incidents of type: {Array.from(selectedDisasterTypes).join(', ')}
                  </p>
                </div>
              )}
            </div>
          </div>
        )}

        {/* Map Card */}
        <div className="bg-white/45 dark:bg-slate-700/45 backdrop-blur-sm rounded-2xl p-4 shadow mb-6">
          <MapWidget
            incidents={incidents}
            heightClass="h-72"
            initialCenter={[20, 0]}
            initialZoom={2}
            lockSingleWorld={true}
            viewMode={viewMode}
            onPointClick={(id: MapIncident["id"]) => goToIncident(id)}
          />
        </div>

        {/* Search with dropdown results */}
        <div className="mb-4 relative">
          <input
            type="text"
            value={searchQuery}
            onChange={(e) => {
              setSearchQuery(e.target.value);
              setShowSearchResults(e.target.value.trim().length > 0);
            }}
            onFocus={() => setShowSearchResults(searchQuery.trim().length > 0)}
            placeholder="Search incidents by type, location, or description..."
            className="w-full rounded-xl px-4 py-2 bg-white/70 dark:bg-slate-700/70 focus:bg-white dark:focus:bg-slate-600 outline-none shadow text-gray-900 dark:text-gray-100 placeholder-gray-500 dark:placeholder-gray-400"
          />

          {/* Search results dropdown */}
          {showSearchResults && searchResults.length > 0 && (
            <div className="absolute z-10 w-full mt-2 bg-white rounded-xl shadow-lg max-h-96 overflow-y-auto">
              <div className="p-2">
                <div className="flex justify-between items-center px-3 py-2 border-b">
                  <span className="text-sm font-semibold text-gray-700">
                    Found {searchResults.length} incident
                    {searchResults.length !== 1 ? "s" : ""}
                  </span>
                  <button
                    onClick={() => {
                      setSearchQuery("");
                      setShowSearchResults(false);
                    }}
                    className="text-xs text-gray-500 hover:text-gray-700"
                  >
                    Clear
                  </button>
                </div>
                {searchResults.map((incident) => (
                  <div
                    key={incident.id}
                    onClick={() => {
                      goToIncident(incident.id);
                      setShowSearchResults(false);
                    }}
                    className="p-3 hover:bg-gray-50 cursor-pointer border-b last:border-b-0 transition-colors"
                  >
                    <div className="flex justify-between items-start">
                      <div className="flex-1">
                        <div className="font-semibold text-gray-900">
                          {incident.title}
                        </div>
                        <div className="text-sm text-gray-600 mt-1">
                          {incident.location}
                        </div>
                        <div className="text-xs text-gray-500 mt-1">
                          {incident.incident_type}
                          {incident.source_tweets?.[0]?.author &&
                            ` • @${incident.source_tweets[0].author}`}
                        </div>
                        <div className="text-xs text-gray-400 mt-1">
                          {new Date(incident.created_at).toLocaleString()}
                        </div>
                      </div>
                      <div className="text-xs text-gray-500 ml-2 whitespace-nowrap">
                        {getTimeAgo(incident.created_at)}
                      </div>
                    </div>
                  </div>
                ))}
              </div>
            </div>
          )}

          {showSearchResults &&
            searchResults.length === 0 &&
            searchQuery.trim() && (
              <div className="absolute z-10 w-full mt-2 bg-white rounded-xl shadow-lg p-4">
                <p className="text-sm text-gray-500 text-center">
                  No incidents found matching "{searchQuery}"
                </p>
              </div>
            )}
        </div>

        {/* Stats */}
        <div className="grid grid-cols-1 sm:grid-cols-2 lg:grid-cols-3 gap-4 mb-6">
          <div className="bg-white rounded-2xl p-4 shadow ring-1 ring-black/5">
            <div className="flex items-center justify-between">
              <span className="text-sm text-gray-500">Active Incidents</span>
              <Activity className="h-4 w-4" />
            </div>
            <div className="text-2xl font-bold mt-1">{incidentsApi.length}</div>
          </div>
          <div className="bg-white rounded-2xl p-4 shadow ring-1 ring-black/5">
            <div className="flex items-center justify-between">
              <span className="text-sm text-gray-500">Nearest Incident</span>
              <MapPin className="h-4 w-4 text-red-500" />
            </div>
            {userLocation && nearestIncident ? (
              <>
                <div className="text-2xl font-bold mt-1">
                  {nearestIncident.distance.toFixed(1)} mi
                </div>
                <div className="text-xs text-gray-600 mt-1">
                  from {localStorage.getItem('userCity')}, {localStorage.getItem('userState')}
                </div>
                <div className="text-xs text-gray-500 mt-1 truncate">
                  Closest: {nearestIncident.type} in {nearestIncident.city}
                </div>
              </>
            ) : !userLocation ? (
              <div className="text-sm text-gray-500 mt-1">
                Set location in Profile to see nearby incidents
              </div>
            ) : (
              <div className="text-sm text-gray-500 mt-1">
                No incidents with location data
              </div>
            )}
          </div>
          <div className="bg-white rounded-2xl p-4 shadow ring-1 ring-black/5">
            <div className="flex items-center justify-between">
              <span className="text-sm text-gray-500">Coverage Area</span>
              <Globe className="h-4 w-4" />
            </div>
            <div className="text-2xl font-bold mt-1">
              {activeStates} Locations
            </div>
          </div>
        </div>

        {/* Content cards */}
        <div className="grid grid-cols-1 md:grid-cols-2 gap-4">
          {/* Live Feed (same as previous Recent Incidents) */}
          <div className="bg-white rounded-2xl p-6 min-h-[220px] shadow ring-1 ring-black/5 md:col-span-1">
            <div className="flex items-center justify-between mb-3">
              <div className="flex items-center gap-2 flex-wrap">
                <h3 className="font-semibold">Live Feed</h3>
                {selectedTag && (
                  <span className="text-xs px-2 py-1 bg-purple-100 text-purple-700 rounded-full">
                    Filtered by {selectedTag}
                  </span>
                )}
                {selectedDisasterTypes.size > 0 && (
                  <span className="text-xs px-2 py-1 bg-blue-100 text-blue-700 rounded-full">
                    {selectedDisasterTypes.size} disaster type{selectedDisasterTypes.size > 1 ? 's' : ''}
                  </span>
                )}
              </div>
              {loading && (
                <span className="text-sm text-gray-500">Loading…</span>
              )}
            </div>
            {error ? (
              <div className="text-red-600 text-sm">{error}</div>
            ) : incidentsApi.length === 0 ? (
              <div className="text-gray-600 text-sm">
                No incidents yet. Try seeding or check back soon.
              </div>
            ) : filteredIncidentsApi.length === 0 && (selectedTag || selectedDisasterTypes.size > 0) ? (
              <div className="text-gray-600 text-sm">
                No incidents found for current filters.
                <div className="mt-2 flex gap-2">
                  {selectedTag && (
                    <button
                      onClick={() => setSelectedTag(null)}
                      className="text-purple-600 hover:underline"
                    >
                      Clear tag filter
                    </button>
                  )}
                  {selectedDisasterTypes.size > 0 && (
                    <button
                      onClick={clearDisasterFilters}
                      className="text-blue-600 hover:underline"
                    >
                      Clear disaster filters
                    </button>
                  )}
                </div>
              </div>
            ) : (
              <div className="grid grid-cols-1 gap-3 max-h-80 overflow-y-auto pr-1">
                {filteredIncidentsApi.map((it) => (
                  <button
                    key={it.id}
                    onClick={() => goToIncident(it.id)}
                    className="text-left p-4 rounded-xl border border-gray-200 hover:border-purple-500 hover:bg-purple-50 transition"
                  >
                    <div className="flex items-center justify-between mb-1">
                      <span className="font-semibold text-sm">
                        {it.incident_type}
                      </span>
                      <span className="text-xs px-2 py-0.5 rounded-full bg-gray-100 text-gray-700">
                        {it.severity}
                      </span>
                    </div>
                    <div className="text-xs text-gray-600 truncate">
                      {it.location}
                    </div>
                    <div className="text-xs text-gray-400 mt-1">
                      {new Date(it.created_at).toLocaleString()}
                    </div>
                  </button>
                ))}
              </div>
            )}
          </div>

          {/* Trending Topics computed from shared/frequent tags across incidents */}
          <div className="bg-white rounded-2xl p-6 min-h-[220px] shadow ring-1 ring-black/5 md:col-span-1">
            <div className="flex items-center gap-2 mb-3">
              <TrendingUp className="h-4 w-4 text-gray-700" />
              <h3 className="font-semibold">Trending Topics</h3>
            </div>
            {incidentsApi.length === 0 ? (
              <div className="text-gray-600 text-sm">No data yet.</div>
            ) : trending.length === 0 ? (
              <div className="text-gray-600 text-sm">
                No trending topics yet.
              </div>
            ) : (
              <TrendingList
                trending={trending}
                selectedTag={selectedTag}
                onTagClick={handleTagClick}
              />
            )}
          </div>
        </div>
      </div>
    </div>
  );
}<|MERGE_RESOLUTION|>--- conflicted
+++ resolved
@@ -407,11 +407,44 @@
     }
   };
 
+  const loadHistoryDates = async () => {
+    try {
+      // Fetch available history dates from API
+      const response = await fetch("http://localhost:3001/api/incidents/history/dates");
+      if (response.ok) {
+        const dates = await response.json();
+        setHistoryDates(dates);
+      }
+    } catch (err) {
+      console.error("Failed to load history dates:", err);
+      setHistoryDates([]);
+    }
+  };
+
+  const loadHistoryForDate = async (date: string) => {
+    try {
+      setLoading(true);
+      setError(null);
+      const response = await fetch(`http://localhost:3001/api/incidents/history/${date}`);
+      if (response.ok) {
+        const data = await response.json();
+        setIncidentsApi(data);
+      } else {
+        throw new Error(`Failed to fetch data for ${date}`);
+      }
+    } catch (err) {
+      console.error("Failed to load historical data:", err);
+      setError(err instanceof Error ? err.message : "Failed to load historical data");
+      setIncidentsApi([]);
+    } finally {
+      setLoading(false);
+    }
+  };
+
   useEffect(() => {
     loadIncidents();
   }, []);
 
-<<<<<<< HEAD
   // Load user location from localStorage and listen for updates
   useEffect(() => {
     const handleStorageChange = () => {
@@ -516,7 +549,7 @@
     
     setNearestIncident(nearest);
   }, [userLocation, incidentsApi]);
-=======
+
   useEffect(() => {
     // load available history dates on mount
     loadHistoryDates();
@@ -530,7 +563,6 @@
       loadHistoryForDate(selectedHistory);
     }
   }, [selectedHistory]);
->>>>>>> 86e2905d
 
   return (
     <div className="min-h-screen bg-gradient-to-br from-purple-200 via-pink-100 to-blue-200 dark:from-slate-800 dark:via-purple-900 dark:to-blue-900 p-8">
@@ -553,17 +585,14 @@
           <div className="flex justify-between items-center">
             <p className="text-gray-600 dark:text-gray-300 text-xl mt-1">Welcome {displayName},</p>
             <div className="flex items-center gap-4">
-<<<<<<< HEAD
-              <p className="text-gray-600 dark:text-gray-300 text-xl">{currentDate}</p>
-=======
-              <div className="flex items-center gap-2">
-                <p className="text-gray-600 text-xl">
+            <div className="flex items-center gap-2">
+                <p className="text-gray-600 dark:text-gray-300 text-xl">
                   {selectedHistory === "live"
                     ? currentDate
                     : new Date(selectedHistory).toLocaleDateString("en-US")}
                 </p>
 
-                <div className="flex items-center gap-1 bg-white/60 rounded-lg">
+                <div className="flex items-center gap-1 bg-white/60 dark:bg-slate-700/60 rounded-lg">
                   <button
                     onClick={() => {
                       // Prev => go to older date
@@ -573,7 +602,7 @@
                         setSelectedHistory(options[idx + 1]);
                       }
                     }}
-                    className="px-2 py-1 text-sm hover:bg-gray-100"
+                    className="px-2 py-1 text-sm hover:bg-gray-100 dark:hover:bg-slate-600 dark:text-gray-200"
                     title="Previous day"
                   >
                     ◀
@@ -582,7 +611,7 @@
                   <select
                     value={selectedHistory}
                     onChange={(e) => setSelectedHistory(e.target.value)}
-                    className="px-2 py-1 text-sm bg-transparent outline-none"
+                    className="px-2 py-1 text-sm bg-transparent outline-none dark:text-gray-200"
                   >
                     <option value="live">Live</option>
                     {historyDates.map((d) => (
@@ -601,14 +630,13 @@
                         setSelectedHistory(options[idx - 1]);
                       }
                     }}
-                    className="px-2 py-1 text-sm hover:bg-gray-100"
+                    className="px-2 py-1 text-sm hover:bg-gray-100 dark:hover:bg-slate-600 dark:text-gray-200"
                     title="Next day"
                   >
                     ▶
                   </button>
                 </div>
               </div>
->>>>>>> 86e2905d
               <button
                 onClick={handleProfile}
                 className="flex items-center gap-2 px-4 py-2 bg-white/60 dark:bg-slate-700/60 backdrop-blur-sm text-gray-800 dark:text-gray-200 font-semibold rounded-lg shadow-md hover:bg-white/80 dark:hover:bg-slate-700/80 transition-all duration-200"
