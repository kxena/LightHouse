<<<<<<< HEAD
// src/Dashboard.tsx
import { useState } from "react";
import { useNavigate } from "react-router-dom";
import { Activity, TrendingUp, Globe, RefreshCw } from "lucide-react";
import { LoadingState, ErrorState, EmptyState } from "./UIStates";
import MapWidget from "./MapWidget";
import { incidents } from "../data/incidents";

const useStatistics = () => ({ postsPerMin: 2300, activeStates: 4, activeIncidents: 23 });
const useTrendingTopics = () => ["#PowerOutage", "#Downtown", "#Restoration", "#Austin"];
const useDisasterPosts = () => ({ data: [], isLoading: false, isError: false });
const useDataRefresh = () => ({ refreshData: async () => {} });

export default function Dashboard() {
  const navigate = useNavigate();
  const [searchQuery, setSearchQuery] = useState("");
  const [viewMode, setViewMode] = useState<"points" | "heat">("points"); // NEW

  const { postsPerMin, activeStates, activeIncidents } = useStatistics();
  const trending = useTrendingTopics();
  const { data, isLoading, isError } = useDisasterPosts();
  const { refreshData } = useDataRefresh();

  const handleRefresh = async () => {
    try { await refreshData(); } catch (e) { console.error(e); }
  };

  if (isLoading) return <LoadingState message="Loading dashboard..." />;
  if (isError) return <ErrorState message="Failed to load dashboard" />;
  if (!data && !incidents.length)
    return <EmptyState title="Nothing to show" message="No data available." />;

  return (
    <div className="min-h-screen bg-gradient-to-br from-purple-200 via-pink-100 to-blue-200 p-6 md:p-8">
      <div className="max-w-6xl mx-auto space-y-6">
        {/* Header */}
        <div className="flex items-center justify-between">
          <h1 className="text-2xl md:text-3xl font-bold tracking-wide">
            <span className="bg-clip-text text-transparent bg-gradient-to-r from-purple-700 to-pink-600">
              LightHouse
            </span>
          </h1>
=======
import { Activity, TrendingUp, Globe, LogOut, User } from 'lucide-react';
import { useUser, useClerk } from '@clerk/clerk-react';
import { useNavigate } from 'react-router-dom';

export default function Dashboard() {
  const { user } = useUser();
  const { signOut } = useClerk();
  const navigate = useNavigate();
  const displayName = user?.firstName || user?.username || "User";
  
  // Format current date as MM/DD/YYYY
  const currentDate = new Date().toLocaleDateString('en-US', {
    month: '2-digit',
    day: '2-digit',
    year: 'numeric'
  });

  const handleSignOut = async () => {
    await signOut();
    navigate("/sign-in");
  };

  const handleProfile = () => {
    navigate("/profile");
  };

  return (
    <div className="min-h-screen bg-gradient-to-br from-purple-200 via-pink-100 to-blue-200 p-8">
      <div className="max-w-7xl mx-auto">
        <div className="flex justify-between items-center mb-8">
          <div>
            <h1 className="text-4xl font-bold">
              <span className="text-gray-800">Light</span>
              <span className="text-pink-600">House</span>
            </h1>
            <p className="text-gray-600 mt-1">Welcome {displayName}</p>
          </div>
          <div className="flex items-center gap-4">
            <p className="text-gray-600">{currentDate}</p>
            <button
              onClick={handleProfile}
              className="flex items-center gap-2 px-4 py-2 bg-white/60 backdrop-blur-sm text-gray-800 font-semibold rounded-lg shadow-md hover:bg-white/80 transition-all duration-200"
            >
              <User className="w-4 h-4" />
              Profile
            </button>
            <button
              onClick={handleSignOut}
              className="flex items-center gap-2 px-4 py-2 bg-red-500/80 text-white font-semibold rounded-lg shadow-md hover:bg-red-600 transition-all duration-200"
            >
              <LogOut className="w-4 h-4" />
              Log Out
            </button>
          </div>
        </div>
>>>>>>> 1b6c5785

          <div className="flex items-center gap-3">
            {/* Toggle */}
            <div className="flex items-center bg-white/70 rounded-xl shadow overflow-hidden">
              <button
                className={`px-3 py-1 text-sm ${viewMode === "points" ? "bg-white font-semibold" : "opacity-70"}`}
                onClick={() => setViewMode("points")}
              >
                Points
              </button>
              <button
                className={`px-3 py-1 text-sm ${viewMode === "heat" ? "bg-white font-semibold" : "opacity-70"}`}
                onClick={() => setViewMode("heat")}
              >
                Heat
              </button>
            </div>

            <button
              onClick={handleRefresh}
              className="inline-flex items-center gap-2 px-3 py-2 rounded-xl bg-white/70 hover:bg-white shadow"
            >
              <RefreshCw className="h-4 w-4" />
              <span>Refresh</span>
            </button>
          </div>
        </div>

        {/* Map Card */}
        <div className="bg-white/45 backdrop-blur-sm rounded-2xl p-4 shadow">
          <MapWidget
            incidents={incidents}
            heightClass="h-72"
            initialCenter={[20, 0]}    // global view
            initialZoom={2}
            lockSingleWorld
            viewMode={viewMode}        // NEW
            onPointClick={(id) => navigate(`/incident/${id}`)}
          />
        </div>

        {/* Search */}
        <input
          type="text"
          value={searchQuery}
          onChange={(e) => setSearchQuery(e.target.value)}
          placeholder="Search"
          className="w-full rounded-xl px-4 py-2 bg-white/70 focus:bg-white outline-none shadow"
        />

        {/* Stats */}
        <div className="grid grid-cols-1 sm:grid-cols-3 gap-4">
          <div className="bg-white rounded-2xl p-4 shadow ring-1 ring-black/5">
            <div className="flex items-center justify-between">
              <span className="text-sm text-gray-500">Active Incidents</span>
              <Activity className="h-4 w-4" />
            </div>
            <div className="text-2xl font-bold mt-1">{activeIncidents}</div>
          </div>
          <div className="bg-white rounded-2xl p-4 shadow ring-1 ring-black/5">
            <div className="flex items-center justify-between">
              <span className="text-sm text-gray-500">System Status</span>
              <TrendingUp className="h-4 w-4" />
            </div>
            <div className="text-2xl font-bold mt-1">{(postsPerMin / 1000).toFixed(1)}K posts/min</div>
          </div>
          <div className="bg-white rounded-2xl p-4 shadow ring-1 ring-black/5">
            <div className="flex items-center justify-between">
              <span className="text-sm text-gray-500">Coverage Area</span>
              <Globe className="h-4 w-4" />
            </div>
            <div className="text-2xl font-bold mt-1">{activeStates} States</div>
          </div>
        </div>

        {/* Content cards (unchanged) */}
        <div className="grid grid-cols-1 md:grid-cols-2 gap-4">
          <div className="bg-white rounded-2xl p-6 min-h-[220px] shadow ring-1 ring-black/5">
            <h3 className="font-semibold mb-2">Live Feed</h3>
          </div>
          <div className="bg-white rounded-2xl p-6 min-h-[220px] shadow ring-1 ring-black/5">
            <h3 className="font-semibold mb-2">Trending Topics</h3>
            <div className="flex flex-wrap gap-2">
              {["#PowerOutage", "#Downtown", "#Restoration", "#Austin"].map((t) => (
                <span key={t} className="px-3 py-1 rounded-full bg-gray-900 text-white text-sm">
                  {t}
                </span>
              ))}
            </div>
          </div>
        </div>
      </div>
    </div>
  );
}<|MERGE_RESOLUTION|>--- conflicted
+++ resolved
@@ -1,47 +1,3 @@
-<<<<<<< HEAD
-// src/Dashboard.tsx
-import { useState } from "react";
-import { useNavigate } from "react-router-dom";
-import { Activity, TrendingUp, Globe, RefreshCw } from "lucide-react";
-import { LoadingState, ErrorState, EmptyState } from "./UIStates";
-import MapWidget from "./MapWidget";
-import { incidents } from "../data/incidents";
-
-const useStatistics = () => ({ postsPerMin: 2300, activeStates: 4, activeIncidents: 23 });
-const useTrendingTopics = () => ["#PowerOutage", "#Downtown", "#Restoration", "#Austin"];
-const useDisasterPosts = () => ({ data: [], isLoading: false, isError: false });
-const useDataRefresh = () => ({ refreshData: async () => {} });
-
-export default function Dashboard() {
-  const navigate = useNavigate();
-  const [searchQuery, setSearchQuery] = useState("");
-  const [viewMode, setViewMode] = useState<"points" | "heat">("points"); // NEW
-
-  const { postsPerMin, activeStates, activeIncidents } = useStatistics();
-  const trending = useTrendingTopics();
-  const { data, isLoading, isError } = useDisasterPosts();
-  const { refreshData } = useDataRefresh();
-
-  const handleRefresh = async () => {
-    try { await refreshData(); } catch (e) { console.error(e); }
-  };
-
-  if (isLoading) return <LoadingState message="Loading dashboard..." />;
-  if (isError) return <ErrorState message="Failed to load dashboard" />;
-  if (!data && !incidents.length)
-    return <EmptyState title="Nothing to show" message="No data available." />;
-
-  return (
-    <div className="min-h-screen bg-gradient-to-br from-purple-200 via-pink-100 to-blue-200 p-6 md:p-8">
-      <div className="max-w-6xl mx-auto space-y-6">
-        {/* Header */}
-        <div className="flex items-center justify-between">
-          <h1 className="text-2xl md:text-3xl font-bold tracking-wide">
-            <span className="bg-clip-text text-transparent bg-gradient-to-r from-purple-700 to-pink-600">
-              LightHouse
-            </span>
-          </h1>
-=======
 import { Activity, TrendingUp, Globe, LogOut, User } from 'lucide-react';
 import { useUser, useClerk } from '@clerk/clerk-react';
 import { useNavigate } from 'react-router-dom';
@@ -97,7 +53,6 @@
             </button>
           </div>
         </div>
->>>>>>> 1b6c5785
 
           <div className="flex items-center gap-3">
             {/* Toggle */}
